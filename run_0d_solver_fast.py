"""
Author: Pham, Jonathan

This code simulates the 0D model described in the 0D solver input file by creating network_util_NR::LPNBlock objects for each 0D element and running the network_util_NR solver routines.

Available vessel modeling types:
    1) R (constant resistor)
    2) C (constant capacitor)
    3) L (constant inductor)
    4) RC (constant resistor-capacitor)
    5) RL (constant resistor-inductor)
    6) RCL (constant resistor-capacitor-inductor)
    7) custom, user-defined vessel model

Available junction modeling types:
    1) NORMAL_JUNCTION (mass conservation and pressure continuity only)
    2) custom, user-defined junction type

Available boundary conditions (BCs):
- inlet BCs:
        1) constant flow rate
        2) time-dependent flow rate
        3) constant pressure
        4) time-dependent pressure
        5) custom, user-defined inlet BC
- outlet BCs:
        1) constant resistor with user-prescribed constant distal pressure value
        2) time-dependent resistor with user-prescribed time-dependent distal pressure value
        3) constant RCR with a distal pressure of zero
        4) time-dependent RCR with a distal pressure of zero
        5) constant flow rate
        6) time-dependent flow rate
        7) constant pressure
        8) time-dependent pressure
        9) steady coronary with time-dependent intramyocadial pressure with user-prescribed constant distal pressure
        10) custom, user-defined outlet BC
"""

import sys
import re
import os
import numpy as np
import scipy.interpolate
import matplotlib.pyplot as plt
from tqdm import tqdm
try:
    import oneD_to_zeroD_convertor
except ImportError:
    message = "Error. oneD_to_zeroD_convertor.py was not imported. This code is needed to extract relevant information from the 0D solver input file."
    raise ImportError(message)
try:
    import networkx as nx # only needed if you want to visualize the 0d model as a directed graph
except ImportError:
    print("\nnetworkx not found. networkx is needed only if you want to visualize your 0d model as a directed graph.")
try:
    import blocks as ntwku
    import connections
    import time_integration as time_int
except ImportError:
    message = "Error. 0D solver was not imported. This code is needed to create the network_util_NR::LPNBlock objects for the 0D elements and run the 0D simulations."
    raise ImportError(message)
try:
    from profilehooks import profile # only needed if you want to profile this script
except ImportError:
    print("\nprofilehooks.profile not found. profilehooks.profile is needed only if you want to profile this script.")
np.set_printoptions(threshold=sys.maxsize)
import importlib
import argparse
from collections import defaultdict


def import_custom_0d_elements(custom_0d_elements_arguments_file_path):
    """
    Purpose:
        Import the user-defined custom 0d element file that specifies the arguments for the desired user-defined custom 0d elements.
    Inputs:
        string custom_0d_elements_arguments_file_path
            = path to user-defined custom 0d element file
    Returns:
        module custom_0d_elements_arguments
            = module to call custom 0d element arguments from
    """
    try:
        sys.path.append(os.path.dirname(custom_0d_elements_arguments_file_path))
        custom_0d_elements_arguments = importlib.import_module(os.path.basename(os.path.normpath(custom_0d_elements_arguments_file_path)))
        sys.path.pop()
        return custom_0d_elements_arguments
    except ImportError:
        message = "Error. Custom 0d elements desired, but 'custom_0d_elements_arguments_file_path' not provided or file not found."
        raise ImportError(message)
    except Exception:
        message = "Error. There is an issue with the custom 0d element file provided."
        raise Exception(message)

def create_custom_element(custom_element_class_name, custom_element_args):
    """
    Purpose:
        Create an instance of the custom 0d element class, custom_element_class_name
    Inputs:
        string custom_element_class_name
            = the name of the custom 0d element class
        dict custom_element_args
            = the arguments for the custom 0d element class's parameters
    Returns:
        custom_element_class_name instance_of_custom_class
            = an instance of the custom 0d element class, custom_element_class_name
    Reference: https://www.tutorialspoint.com/How-to-convert-a-string-to-a-Python-class-object
    """
    instance_of_custom_class = getattr(sys.modules[ntwku.__name__], custom_element_class_name)(**custom_element_args)
    return instance_of_custom_class

def create_unsteady_bc_value_function(time, bc_values):
    """
    Purpose:
        Create a time-dependent function for bc_values (boundary condition values) by interpolating bc_values over time with a cubic spline and periodic boundaries
    Caveats:
        1) bc_values must have the same start and end values, since periodic boundariess are used for the cubic spline
        2) bc_values and time must have the same length
    Inputs:
        list time
            = [list of time points]
        list bc_values
            = [list of bc_values]
    Returns:
        cubic spline for bc_values as a function of time
    Reference:
        https://docs.scipy.org/doc/scipy/reference/generated/scipy.interpolate.CubicSpline.html
    """
    if len(bc_values) == 2 and bc_values[0] == bc_values[1]:
        return lambda x: bc_values[0]
    else:
        return scipy.interpolate.CubicSpline(np.array(time), np.array(bc_values), bc_type = 'periodic')

def create_bc_equations(parameters):
    """
    Purpose:
        Create equations for all prescribed, built-in boundary conditions as functions of time.
    Caveat:
        This assumes that if we are using a FLOW, PRESSURE, RESISTANCE, or RCR BC (for a DATATABLE of type LIST), then every parameter value for the BC must be specified over the same number of time points. For example, for a time-varying RCR BC, if Rp is prescribed for 5 different time points in the DATATABLE in the 0d solver input file, then C and Rd must be prescribed for 5 time points as well.
        Time-dependent boundary conditions must be prescribed over a single cardiac cycle only.
    Inputs:
        dict parameters
            -- created from function oneD_to_zeroD_convertor.extract_info_from_solver_input_file
    Returns:
        void but updates parameters to include:
            float cardiac_cycle_period
                = period of a cardiac cycle
            dict bc_equations
                =   {
                        "inlet" : {segment number : [list of equations for BC parameeter values as functions of time]}
                        "outlet" : {segment number : [list of equations for BC parameeter values as functions of time]}
                    }
    """
    bc_equations = {"inlet" : {}, "outlet" : {}}
    built_in_bc_types = {"inlet" : ["FLOW", "PRESSURE"], "outlet" : ["RESISTANCE", "RCR", "FLOW", "PRESSURE"]}
    temp = -10000000.0
    cardiac_cycle_period = temp # initialize as a large negative number for the below code to work correctly
    for location in list(built_in_bc_types.keys()):
        location_segments_of_model = location + "_segments_of_model"
        for i in range(0, len(parameters[location_segments_of_model])):
            segment_number = parameters[location_segments_of_model][i]
            if parameters["boundary_condition_types"][location][segment_number] in built_in_bc_types[location]:

                if parameters["boundary_condition_types"][location][segment_number] == "RESISTANCE":
                    num_variables = 2 # [R, distal_pressure]
                elif parameters["boundary_condition_types"][location][segment_number] == "RCR":
                    num_variables = 3 # [Rp, C, Rd]
                elif parameters["boundary_condition_types"][location][segment_number] in ["FLOW", "PRESSURE"]:
                    num_variables = 1 # [Q] or [P]
                total_num_values = len(parameters["datatable_values"][parameters["boundary_condition_datatable_names"][location][segment_number]])
                if total_num_values == 0:
                    message = "Error. DATATABLE for segment #" + str(segment_number) + " is missing values."
                    raise RuntimeError(message)
                num_values_per_variable = int(total_num_values/num_variables)
                list_of_unsteady_functions = []
                for k in range(num_variables):
                    start_index = k*num_values_per_variable
                    end_index = start_index + num_values_per_variable
                    time, bc_values = extract_bc_time_and_values(start_index, end_index, parameters, segment_number, location)
                    if len(time) > 1: # for time-dependent boundary conditions
                        if cardiac_cycle_period == temp: # this if statement should get called only once
                            if (time[-1] - time[0]) <= 0.0:
                                message = "Error. Boundary condition for segment #" + str(segment_number) + " has a prescribed negative or zero cardiac cycle period."
                                raise RuntimeError(message)
                            else:
                                cardiac_cycle_period = time[-1] - time[0]
                        else:
                            if cardiac_cycle_period != time[-1] - time[0]:
                                message = "Error. The cardiac cycle period is " + str(cardiac_cycle_period) + ", but the boundary condition for segment #" + str(segment_number)+ " is " + str(time[-1] - time[0]) + ". All boundary conditions, including the inlet and outlet boundary conditions, should have the same prescribed cardiac cycle period. Note that each boundary conditions must be prescribed over exactly one cardiac cycle."
                                raise RuntimeError(message)
                    elif len(time) == 1: # this allows for BCs with constant values (steady, time-independent BCs)
                        time.append(time[0] + 1.0)
                        bc_values.append(bc_values[0])
                    list_of_unsteady_functions.append(create_unsteady_bc_value_function(time, bc_values))

                bc_equations[location][segment_number] = list_of_unsteady_functions

    if cardiac_cycle_period == temp:
        cardiac_cycle_period = float(input("\nEnter the period of one cardiac cycle for your 0d simulation. All 0d simulation results will be periodic with a period of this value: "))
        if cardiac_cycle_period <= 0:
            message = "Error. The prescribed cardiac cycle period must be greater than 0."
            raise ValueError(message)
    parameters.update({"cardiac_cycle_period" : cardiac_cycle_period})
    parameters.update({"bc_equations" : bc_equations})

def extract_bc_time_and_values(start_index, end_index, parameters, segment_number, location):
    """
    Purpose:
        Extract the time points and boundary condition values prescribed for the boundary condition of the given segment number at the given location (inlet or outlet of model). Time points and BC values for each location and segment number extracted from the list, parameters["datatable_values"][datatable_name] (obtained from the 0d solver input file), where the time points and BC values alternate in the list.
        datatable_name is given by parameters["boundary_condition_datatable_names"][location][segment_number]
    Inputs:
        int start_index
            = index of parameters["datatable_values"][datatable_name] at which to start the extraction
        int end_index
            = index of parameters["datatable_values"][datatable_name] at which to terminate the extraction
        dict parameters
            -- created from function oneD_to_zeroD_convertor.extract_info_from_solver_input_file
        int segment_number
            = segment number of the 0d vessel element (in the ELEMENT card of the 0d solver input file) for which we want to extract the time points and BC values
        string location
            = "inlet" or "outlet"
            -- specifies whether the BC is an inlet BC or an outlet BC
    Returns:
        list time
            = list of time points prescribed for the BC parameter
        list bc_values
            = list of the BC parameter values
    """
    if location not in ["inlet", "outlet"]:
        message = "Error. 'location' can only be 'inlet' or 'outlet'."
        raise RuntimeError(message)
    time = []
    bc_values = []
    for i in range(start_index, end_index, 2):
        time.append(parameters["datatable_values"][parameters["boundary_condition_datatable_names"][location][segment_number]][i])
        bc_values.append(parameters["datatable_values"][parameters["boundary_condition_datatable_names"][location][segment_number]][i + 1])
    if time[0] != 0.0:
        message = "Error. The initial time for all boundary condition parameters be must 0."
        raise RuntimeError(message)
    return time, bc_values

def create_junction_blocks(parameters, custom_0d_elements_arguments):
    """
    Purpose:
        Create the junction blocks for the 0d model.
    Inputs:
        dict parameters
            -- created from function oneD_to_zeroD_convertor.extract_info_from_solver_input_file
        module custom_0d_elements_arguments
            = module to call custom 0d element arguments from
    Returns:
        void, but updates parameters["blocks"] to include the junction_blocks, where
            parameters["blocks"] = {block_name : block_object}
    """
    junction_blocks = {} # {block_name : block_object}
    for joint_name in list(parameters["junction_types"].keys()):
        if not joint_name.startswith("J") and not joint_name[1].isnumeric():
            message = "Error. Joint name, " + joint_name + ", is not 'J' followed by numeric values. The 0D solver assumes that all joint names are 'J' followed by numeric values in the 0d solver input file. Note that the joint names are the same as the junction names."
            raise RuntimeError(message)
        block_name = joint_name
        connecting_block_list = []
        flow_directions = []
        for segment_number in parameters["joint_name_to_segments_map"][joint_name]["inlet"]:
            connecting_block_list.append("V" + str(segment_number))
            flow_directions.append(-1)
        for segment_number in parameters["joint_name_to_segments_map"][joint_name]["outlet"]:
            connecting_block_list.append("V" + str(segment_number))
            flow_directions.append(+1)
        if (+1 in flow_directions) and (-1 in flow_directions):
            if parameters["junction_types"][joint_name] == "NORMAL_JUNCTION":
                junction_blocks[block_name] = ntwku.Junction(connecting_block_list = connecting_block_list, name = block_name, flow_directions = flow_directions)
            else: # this is a custom, user-defined junction block
                custom_0d_elements_arguments.junction_args[joint_name].update({"connecting_block_list" : connecting_block_list, "flow_directions" : flow_directions, "name" : block_name})
                junction_blocks[block_name] = create_custom_element(parameters["junction_types"][joint_name], custom_0d_elements_arguments.junction_args[joint_name])
        else:
            message = "Error. Junction block, " + block_name + ", must have at least 1 inlet connection and 1 outlet connection."
            raise RuntimeError(message)
    parameters["blocks"].update(junction_blocks)

def get_vessel_block_helpers(parameters):
    """
    Purpose:
        Create helper dictionaries to support the creation of the vessel blocks.
    Inputs:
        dict parameters
            -- created from function oneD_to_zeroD_convertor.extract_info_from_solver_input_file
    Returns:
        dict vessel_blocks_connecting_block_lists
            = {segment_number : connecting_block_list}
        dict vessel_blocks_flow_directions
            = {segment_number : flow_directions}
        dict vessel_blocks_names
            = {segment_number : block_name}
    """
    vessel_blocks_connecting_block_lists = {}
    vessel_blocks_flow_directions = {}
    vessel_blocks_names = {}
    for segment_number in parameters["segment_numbers_list"]:
        vessel_blocks_connecting_block_lists[segment_number] = []
        vessel_blocks_flow_directions[segment_number] = []
        vessel_blocks_names[segment_number] = "V" + str(segment_number)
    for location in ["inlet", "outlet"]:
        for segment_number in parameters[location + "_segments_of_model"]:
            if location == "inlet":
                bc_block_name = "BC" + str(segment_number) + "_inlet"
                vessel_blocks_flow_directions[segment_number].append(-1)
            else:
                bc_block_name = "BC" + str(segment_number) + "_outlet"
                vessel_blocks_flow_directions[segment_number].append(+1)
            vessel_blocks_connecting_block_lists[segment_number].append(bc_block_name)
    for joint_name in list(parameters["junction_types"].keys()):
        if not joint_name.startswith("J") and not joint_name[1].isnumeric():
            message = "Joint name, " + joint_name + ", is not 'J' followed by numeric values. The 0D solver assumes that all joint names are 'J' followed by numeric values in the 0d solver input file. Note that the joint names are the same as the junction names."
            raise RuntimeError(message)
        for location in ["inlet", "outlet"]:
            for segment_number in parameters["joint_name_to_segments_map"][joint_name][location]:
                vessel_blocks_connecting_block_lists[segment_number].append(joint_name)
                if location == "inlet":
                    vessel_blocks_flow_directions[segment_number].append(+1)
                else:
                    vessel_blocks_flow_directions[segment_number].append(-1)
    return vessel_blocks_connecting_block_lists, vessel_blocks_flow_directions, vessel_blocks_names

def create_vessel_blocks(parameters, custom_0d_elements_arguments):
    """
    Purpose:
        Create the vessel blocks for the 0d model.
    Inputs:
        dict parameters
            -- created from function oneD_to_zeroD_convertor.extract_info_from_solver_input_file
        module custom_0d_elements_arguments
            = module to call custom 0d element arguments from
    Returns:
        void, but updates parameters["blocks"] to include the vessel_blocks, where
            parameters["blocks"] = {block_name : block_object}
    """
    vessel_blocks = {} # {block_name : block_object}
    vessel_blocks_connecting_block_lists, vessel_blocks_flow_directions, vessel_blocks_names = get_vessel_block_helpers(parameters)
    for segment_number in parameters["segment_numbers_list"]:
        block_name = vessel_blocks_names[segment_number]
        connecting_block_list = vessel_blocks_connecting_block_lists[segment_number]
        flow_directions = vessel_blocks_flow_directions[segment_number]
        if parameters["segment_0d_types"][segment_number] == "R":
            R = parameters["segment_0d_values"][segment_number][0]
            vessel_blocks[block_name] = ntwku.Resistance(connecting_block_list = connecting_block_list, R = R, name = block_name, flow_directions = flow_directions)
        elif parameters["segment_0d_types"][segment_number] == "C":
            C = parameters["segment_0d_values"][segment_number][0]
            vessel_blocks[block_name] = ntwku.Capacitance(connecting_block_list = connecting_block_list, C = C, name = block_name, flow_directions = flow_directions)
        elif parameters["segment_0d_types"][segment_number] == "L":
            L = parameters["segment_0d_values"][segment_number][0]
            vessel_blocks[block_name] = ntwku.Inductance(connecting_block_list = connecting_block_list, L = L, name = block_name, flow_directions = flow_directions)
        elif parameters["segment_0d_types"][segment_number] == "RC":
            R = parameters["segment_0d_values"][segment_number][0]
            C = parameters["segment_0d_values"][segment_number][1]
            vessel_blocks[block_name] = ntwku.RCBlock(R = R, C = C, connecting_block_list = connecting_block_list, name = block_name, flow_directions = flow_directions)
        elif parameters["segment_0d_types"][segment_number] == "RL":
            R = parameters["segment_0d_values"][segment_number][0]
            L = parameters["segment_0d_values"][segment_number][1]
            vessel_blocks[block_name] = ntwku.RLBlock(R = R, L = L, connecting_block_list = connecting_block_list, name = block_name, flow_directions = flow_directions)
        elif parameters["segment_0d_types"][segment_number] == "RCL":
            R = parameters["segment_0d_values"][segment_number][0]
            C = parameters["segment_0d_values"][segment_number][1]
            L = parameters["segment_0d_values"][segment_number][2]
            vessel_blocks[block_name] = ntwku.RCLBlock(R = R, C = C, L = L, connecting_block_list = connecting_block_list, name = block_name, flow_directions = flow_directions)
        elif parameters["segment_0d_types"][segment_number] == "STENOSIS":
            R = parameters["segment_0d_values"][segment_number][0]
            stenosis_coefficient = parameters["segment_0d_values"][segment_number][1]
            vessel_blocks[block_name] = ntwku.StenosisBlock(R = R, stenosis_coefficient = stenosis_coefficient, connecting_block_list = connecting_block_list, name = block_name, flow_directions = flow_directions)
        else: # this is a custom, user-defined element block
            custom_0d_elements_arguments.vessel_args[segment_number].update({"connecting_block_list" : connecting_block_list, "flow_directions" : flow_directions, "name" : block_name})
            vessel_blocks[block_name] = create_custom_element(parameters["segment_0d_types"][segment_number], custom_0d_elements_arguments.vessel_args[segment_number])
    parameters["blocks"].update(vessel_blocks)

def create_outlet_bc_blocks(parameters, custom_0d_elements_arguments):
    """
    Purpose:
        Create the outlet bc (boundary condition) blocks for the 0d model.
    Inputs:
        dict parameters
            -- created from function oneD_to_zeroD_convertor.extract_info_from_solver_input_file
        module custom_0d_elements_arguments
            = module to call custom 0d element arguments from
    Returns:
        void, but updates parameters["blocks"] to include the outlet_bc_blocks, where
            parameters["blocks"] = {block_name : block_object}
    """
    outlet_bc_blocks = {} # {block_name : block_object}
    for segment_number in parameters["outlet_segments_of_model"]:
        if parameters["boundary_condition_types"]["outlet"][segment_number] != "NOBOUND":
            block_name = "BC" + str(segment_number) + "_outlet"
            connecting_block_list = ["V" + str(segment_number)]
            flow_directions = [-1]
            if parameters["boundary_condition_types"]["outlet"][segment_number] == "RESISTANCE":
                Rfunc = parameters["bc_equations"]["outlet"][segment_number][0]
                Pref_func = parameters["bc_equations"]["outlet"][segment_number][1]
                outlet_bc_blocks[block_name] = ntwku.UnsteadyResistanceWithDistalPressure(connecting_block_list = connecting_block_list, Rfunc = Rfunc, Pref_func = Pref_func, name = block_name, flow_directions = flow_directions)
            elif parameters["boundary_condition_types"]["outlet"][segment_number] == "RCR":
                Rp_func = parameters["bc_equations"]["outlet"][segment_number][0]
                C_func = parameters["bc_equations"]["outlet"][segment_number][1]
                Rd_func = parameters["bc_equations"]["outlet"][segment_number][2]
                Pref = 0
                Pref_func = create_unsteady_bc_value_function([0.0, 1.0], [Pref, Pref])
                outlet_bc_blocks[block_name] = ntwku.UnsteadyRCRBlockWithDistalPressure(Rp_func = Rp_func, C_func = C_func, Rd_func = Rd_func, Pref_func = Pref_func, connecting_block_list = connecting_block_list, name = block_name, flow_directions = flow_directions)
            elif parameters["boundary_condition_types"]["outlet"][segment_number] == "FLOW":
                Qfunc = parameters["bc_equations"]["outlet"][segment_number][0]
                outlet_bc_blocks[block_name] = ntwku.UnsteadyFlowRef(connecting_block_list = connecting_block_list, Qfunc = Qfunc, name = block_name, flow_directions = flow_directions)
            elif parameters["boundary_condition_types"]["outlet"][segment_number] == "PRESSURE":
                Pfunc = parameters["bc_equations"]["outlet"][segment_number][0]
                outlet_bc_blocks[block_name] = ntwku.UnsteadyPressureRef(connecting_block_list = connecting_block_list, Pfunc = Pfunc, name = block_name, flow_directions = flow_directions)
            elif parameters["boundary_condition_types"]["outlet"][segment_number] == "CORONARY":
                "Publication reference: Kim, H. J. et al. Patient-specific modeling of blood flow and pressure in human coronary arteries. Annals of Biomedical Engineering 38, 3195–3209 (2010)."
                Ra1 = parameters["datatable_values"][parameters["boundary_condition_datatable_names"]["outlet"][segment_number]][1]
                Ra2 = parameters["datatable_values"][parameters["boundary_condition_datatable_names"]["outlet"][segment_number]][3]
                Ca = parameters["datatable_values"][parameters["boundary_condition_datatable_names"]["outlet"][segment_number]][5]
                Cc = parameters["datatable_values"][parameters["boundary_condition_datatable_names"]["outlet"][segment_number]][7]
                Rv1 = parameters["datatable_values"][parameters["boundary_condition_datatable_names"]["outlet"][segment_number]][9]
                Pv_distal_pressure = parameters["datatable_values"][parameters["boundary_condition_datatable_names"]["outlet"][segment_number]][11]

                time_of_intramyocardial_pressure, bc_values_of_intramyocardial_pressure = extract_bc_time_and_values(start_index = 12, end_index = len(parameters["datatable_values"][parameters["boundary_condition_datatable_names"]["outlet"][segment_number]]), parameters = parameters, segment_number = segment_number, location = "outlet")

                if "cardiac_cycle_period" in parameters:
                    if time_of_intramyocardial_pressure[-1] - time_of_intramyocardial_pressure[0] != parameters["cardiac_cycle_period"]:
                        message = "Error. The time history of the intramyocadial pressure for the coronary boundary condition for segment #" + str(segment_number) + " does not have the same cardiac cycle period as the other boundary conditions.  All boundary conditions, including the inlet and outlet boundary conditions, should have the same prescribed cardiac cycle period. Note that each boundary conditions must be prescribed over exactly one cardiac cycle."
                        raise RuntimeError(message)
                else:
                    parameters.update({"cardiac_cycle_period": time_of_intramyocardial_pressure[-1] - time_of_intramyocardial_pressure[0]})

                Pim_func = np.zeros((len(time_of_intramyocardial_pressure), 2))
                Pv_distal_pressure_func = np.zeros((len(time_of_intramyocardial_pressure), 2))

                Pim_func[:, 0] = time_of_intramyocardial_pressure
                Pv_distal_pressure_func[:, 0] = time_of_intramyocardial_pressure

                Pim_func[:, 1] = bc_values_of_intramyocardial_pressure
                Pv_distal_pressure_func[:, 1] = np.ones(len(time_of_intramyocardial_pressure))*Pv_distal_pressure

                outlet_bc_blocks[block_name] = ntwku.OpenLoopCoronaryWithDistalPressureBlock(Ra = Ra1, Ca = Ca, Ram = Ra2, Cim = Cc, Rv = Rv1, Pim = Pim_func, Pv = Pv_distal_pressure_func, cardiac_cycle_period = parameters["cardiac_cycle_period"], connecting_block_list = connecting_block_list, name = block_name, flow_directions = flow_directions)

            else: # this is a custom, user-defined outlet bc block
                custom_0d_elements_arguments.outlet_bc_args[segment_number].update({"connecting_block_list" : connecting_block_list, "flow_directions" : flow_directions, "name" : block_name})
                outlet_bc_blocks[block_name] = create_custom_element(parameters["boundary_condition_types"]["outlet"][segment_number], custom_0d_elements_arguments.outlet_bc_args[segment_number])
    parameters["blocks"].update(outlet_bc_blocks)

def create_inlet_bc_blocks(parameters, custom_0d_elements_arguments):
    """
    Purpose:
        Create the inlet bc (boundary condition) blocks for the 0d model.
    Inputs:
        dict parameters
            -- created from function oneD_to_zeroD_convertor.extract_info_from_solver_input_file
        module custom_0d_elements_arguments
            = module to call custom 0d element arguments from
    Returns:
        void, but updates parameters["blocks"] to include the inlet_bc_blocks, where
            parameters["blocks"] = {block_name : block_object}
    """
    inlet_bc_blocks = {} # {block_name : block_object}
    for segment_number in parameters["inlet_segments_of_model"]:
        block_name = "BC" + str(segment_number) + "_inlet"
        connecting_block_list = ["V" + str(segment_number)]
        flow_directions = [+1]
        if parameters["boundary_condition_types"]["inlet"][segment_number] == "FLOW":
            func = parameters["bc_equations"]["inlet"][segment_number][0]
            inlet_bc_blocks[block_name] = ntwku.UnsteadyFlowRef(Qfunc = func, connecting_block_list = connecting_block_list, name = block_name, flow_directions = flow_directions)
        elif parameters["boundary_condition_types"]["inlet"][segment_number] == "PRESSURE":
            func = parameters["bc_equations"]["inlet"][segment_number][0]
            inlet_bc_blocks[block_name] = ntwku.UnsteadyPressureRef(Pfunc = func, connecting_block_list = connecting_block_list, name = block_name, flow_directions = flow_directions)
        else: # this is a custom, user-defined inlet bc block
            custom_0d_elements_arguments.inlet_bc_args[segment_number].update({"connecting_block_list" : connecting_block_list, "flow_directions" : flow_directions, "name" : block_name})
            inlet_bc_blocks[block_name] = create_custom_element(parameters["boundary_condition_types"]["inlet"][segment_number], custom_0d_elements_arguments.inlet_bc_args[segment_number])
    parameters["blocks"].update(inlet_bc_blocks)

def create_LPN_blocks(parameters, custom_0d_elements_arguments):
    """
    Purpose:
        Create all LPNBlock objects for the 0d model.
    Inputs:
        dict parameters
            -- created from function oneD_to_zeroD_convertor.extract_info_from_solver_input_file
        module custom_0d_elements_arguments
            = module to call custom 0d element arguments from
    Returns:
        void, but updates parameters to include:
            dict blocks
                = {block_name : block_object}
                -- where the values are the junction, vessel, outlet BC, and inlet BC block objects
    """
    blocks = {}  # {block_name : block_object}
    parameters.update({"blocks" : blocks})
    create_junction_blocks(parameters, custom_0d_elements_arguments)
    create_vessel_blocks(parameters, custom_0d_elements_arguments)
    create_bc_equations(parameters)
    create_outlet_bc_blocks(parameters, custom_0d_elements_arguments)
    create_inlet_bc_blocks(parameters, custom_0d_elements_arguments)
    parameters.update({"block_names" : list(parameters["blocks"].keys())})

def set_solver_parameters(parameters):
    """
    Purpose:
        Set the 0d simulation time-stepping parameters
    Inputs:
        dict parameters
            -- created from function oneD_to_zeroD_convertor.extract_info_from_solver_input_file
    Returns:
        void, but updates parameters to include:
            float delta_t
                = constant time step size for the 0d simulation
            int total_number_of_simulated_time_steps
                = total number of time steps to simulate for the entire 0d simulation
    """
    delta_t = parameters["cardiac_cycle_period"]/(parameters["number_of_time_pts_per_cardiac_cycle"] - 1)
    parameters.update({"delta_t" : delta_t})
    total_number_of_simulated_time_steps = int((parameters["number_of_time_pts_per_cardiac_cycle"] - 1)*parameters["number_of_cardiac_cycles"] + 1)
    parameters.update({"total_number_of_simulated_time_steps" : total_number_of_simulated_time_steps})

def load_in_ics(var_name_list, ICs_dict):

    var_name_list_loaded = ICs_dict["var_name_list"]
    y_initial_loaded = ICs_dict["y"]
    ydot_initial_loaded = ICs_dict["ydot"]

    y_initial = np.zeros(len(var_name_list))
    ydot_initial = np.zeros(len(var_name_list))
    for i in range(len(var_name_list)):
        var_name = var_name_list[i]
        ind = var_name_list_loaded.index(var_name)
        y_initial[i] = y_initial_loaded[ind]
        ydot_initial[i] = ydot_initial_loaded[ind]

    return y_initial, ydot_initial

# @profile
def run_network_util(zero_d_solver_input_file_path, parameters, draw_directed_graph, use_ICs_from_npy_file, ICs_npy_file_path, save_y_ydot_to_npy, y_ydot_file_path, simulation_start_time):
    """
    Purpose:
        Run functions from network_util_NR to execute the 0d simulation and generate simulation results (pressure, flow rates, and wall shear stress).
    Inputs:
        string zero_d_solver_input_file_path
            = path to the 0d solver input file
        dict parameters
            -- created from function oneD_to_zeroD_convertor.extract_info_from_solver_input_file
        boolean draw_directed_graph
            = True to visualize the 0d model as a directed graph using networkx -- saves the graph to a .png file (hierarchical graph layout) and a networkx .dot file; False, otherwise. .dot file can be opened with neato from graphviz to visualize the directed in a different format.
    Returns:
        np.array zero_d_time
            = np.array of simulated time points
        np.array results_0d
            = np.array of the 0d simulation results, where the rows correspond to the each time point in zero_d_time and the column j corresponds to the solution for item j in var_name_list
        list var_name_list
            = list of the names of the 0d simulation results; most of the items in var_name_list are the QoIs + the names of the wires used in the 0d model (the wires connect the 0d blocks), where the wire names are usually comprised of the wire's inlet block name + "_" + the wire's outlet block name
                Example:
                    for var_name_list = ['P_V6_BC6_outlet', 'Q_V6_BC6_outlet'], then results_0d[:, i] holds the pressure (i = 0) or flow rate simulation result (i = 1) (both as np.arrays) for wire R6_BC6, which corresponds to cap segment #6
    """

    block_list = list(parameters["blocks"].values())
    connect_list, wire_dict = connections.connect_blocks_by_inblock_list(block_list)
    if draw_directed_graph == True:
        zero_d_input_file_name, zero_d_input_file_extension = os.path.splitext(zero_d_solver_input_file_path)
        directed_graph_file_path = zero_d_input_file_name + "_directed_graph"
        save_directed_graph(block_list, connect_list, directed_graph_file_path)
    neq = connections.compute_neq(block_list, wire_dict) # number of equations governing the 0d model
    for block in block_list: # run a consistency check
        connections.check_block_connection(block)
    var_name_list = connections.assign_global_ids(block_list, wire_dict) # assign solution variables with global ID

    # initialize solution structures
    if use_ICs_from_npy_file:
        ICs_dict = np.load(ICs_npy_file_path, allow_pickle = True).item()
        y_initial, ydot_initial = load_in_ics(var_name_list, ICs_dict)
    else:
        y_initial, ydot_initial = connections.initialize_solution_structures(neq) # initial conditions for all solutions are zero
    y_next = y_initial.copy()
    ydot_next = ydot_initial.copy()

    rho = 0.1
    args = {}
    args['Time step'] = parameters["delta_t"]
    args['rho'] = rho
    args['Wire dictionary'] = wire_dict
    args["check_jacobian"] = parameters["check_jacobian"]

    # y_next, ydot_next = min_ydot_least_sq_init(neq, 1e-8, y_initial, block_list, args, parameters["delta_t"], rho)

    print("starting simulation")

    ylist = [y_next.copy()]
    parameters["initial_time"] = simulation_start_time
    tlist = np.array([ parameters["initial_time"] + _*parameters["delta_t"] for _ in range(0, parameters["total_number_of_simulated_time_steps"])])

    # create time integration
    t_int = time_int.GenAlpha(rho, y_next)

    for t_current in tqdm(tlist[:-1]): # added this line on 10/14/20:
        args['Solution'] = y_next
        y_next, ydot_next = t_int.step(y_next, ydot_next, t_current, block_list, args, parameters["delta_t"])
        ylist.append(y_next)

    if save_y_ydot_to_npy:
        np.save(y_ydot_file_path, {"y" : y_next, "ydot" : ydot_next, "var_name_list" : var_name_list})
        print("var_name_list = ", var_name_list)

    results_0d = np.array(ylist)
    ylist, var_name_list = compute_wss(parameters, results_0d, ylist, var_name_list)
    results_0d = np.array(ylist)
    zero_d_time = tlist
    # print("var_name_list = ", var_name_list)
    return zero_d_time, results_0d, var_name_list

def compute_wss(parameters, results_0d, ylist, var_name_list): # currently here 8/13/20: need to recheck that this function correctly computes wss...
    """
    Purpose:
        Compute the wall shear stress (wss) using Poiseuille flow. Compute wss only for all blocks' inlet and outlet wires that have both flow and pressure results.
        wss = tau = 4.0*mu*Q/np.pi/R^3
    Inputs:
        dict parameters
            -- created from function oneD_to_zeroD_convertor.extract_info_from_solver_input_file
        np.array results_0d
            = np.array of the 0d simulation results, where the rows correspond to the each simulated time point and column j corresponds to the 0d solution for the solution variable name in var_name_list[j]
        list ylist
            = list version of results_0d, where ylist[i] is an np.array of the solutions for all solution variable names in var_name_list at time step #i
        list var_name_list
            = list of the 0d simulation results' solution variable names; most of the items in var_name_list are the QoIs + the names of the wires used in the 0d model (the wires connecting the 0d LPNBlock objects), where the wire names are usually comprised of the wire's inlet block name + "_" + the wire's outlet block name
                Example:
                    for var_name_list = ['P_V6_BC6_outlet', 'Q_V6_BC6_outlet'], then results_0d[:, i] holds the pressure (i = 0) or flow rate simulation result (i = 1) (both as np.arrays) for wire R6_BC6_outlet. This wire connects a resistance vessel block to an outlet BC block (specifically for vessel segment #6)
    Returns:
        list ylist, but updated to include the wss solutions at all simulated time points
        list var_name_list, but updated to include the wss solution variable names
            -- the wss solution variable names will be of the form: 'tau' + wire_name
    """
    length_of_original_var_name_list = len(var_name_list)
    for i in range(length_of_original_var_name_list):
        wire_name = var_name_list[i][2:]
        if "Q_" + wire_name in var_name_list and "P_" + wire_name in var_name_list and "tau_" + wire_name not in var_name_list and "var" not in wire_name:
            blocks_attached_to_wire = wire_name.split("_")
            if "BC" in wire_name:
                counter = 2
                if blocks_attached_to_wire[0].startswith("BC") and blocks_attached_to_wire[0][2:].isnumeric() and blocks_attached_to_wire[1] == "inlet": # at inlet segment
                    place = 0 # get the segment number of the inlet segment
                elif blocks_attached_to_wire[-2].startswith("BC") and blocks_attached_to_wire[-2][2:].isnumeric() and blocks_attached_to_wire[-1] == "outlet": # at outlet segment
                    place = -2 # get the segment number of the outlet segment
            elif "J" in wire_name:
                if blocks_attached_to_wire[0].startswith("J") and blocks_attached_to_wire[0][1:].isnumeric(): # at an outlet wire of a junction block
                    place = -1 # get the segment number of the daughter vessel
                elif blocks_attached_to_wire[-1].startswith("J") and blocks_attached_to_wire[-1][1:].isnumeric(): # at an inlet wire of a junction block
                    place = 0 # get the segment number of the parent vessel
                counter = 1
            segment_number = int(blocks_attached_to_wire[place][counter:])
            radius = parameters["radii"][segment_number]
            mu = parameters["mu"][segment_number]
            Q_index = var_name_list.index("Q_" + wire_name)
            tau = 4.0*mu*results_0d[:, Q_index]/(np.pi*radius**3) # todo: adjacent segemnts should have the same wss
            var_name_list.append("tau_" + wire_name)
            for j in range(len(ylist)):
                ylist[j] = list(ylist[j]) # results at time step #j # this line is needed because ylist[j] is an np.array, so we have to turn it into a list before we can append tau[j] to it
                ylist[j].append(tau[j])
    return ylist, var_name_list

def extract_0d_cap_results(zero_d_results_for_var_names): # currently here 8/18/20: need to run some simple test cases to make sure that this function works correctly
    """
    Purpose:
        Extract the 0d simulation results (pressure, flow rate, and wall shear stress) at only the model's caps.
    Inputs:
        dict zero_d_results_for_var_names
            =   {
                    "time" : np.array of simulated time points,

                    "flow" : {var_name : np.array of flow rate,

                    "pressure" : {var_name : np.array of pressure},

                    "wss" : {var_name : np.array of wall shear stress},

                    "internal" : {var_name : np.array of internal block solutions},

                        where var_name is an item in var_name_list (var_name_list generated from run_network_util)
                }
    Returns:
        dict zero_d_cap_results
            =   {
                    "inlet" :   {
                                    "flow" : {segment number : np.array of simulation results},

                                    "pressure" : {segment number : np.array of simulation results},

                                    "wss" : {segment number : np.array of simulation results}
                                }

                    "outlet" :   {
                                    "flow" : {segment number : np.array of simulation results},

                                    "pressure" : {segment number : np.array of simulation results},

                                    "wss" : {segment number : np.array of simulation results}
                                }

                    "time" : np.array of simulation time points
                }
    """
    zero_d_inlet_cap_results = {}
    zero_d_outlet_cap_results = {}
    for qoi in ["pressure", "flow", "wss"]:
        if qoi == "flow":
            solution_type = "Q_"
        elif qoi == "pressure":
            solution_type = "P_"
        elif qoi == "wss":
            solution_type = "tau_"
        zero_d_inlet_cap_results[qoi] = {}
        zero_d_outlet_cap_results[qoi] = {}
        var_names = list(zero_d_results_for_var_names[qoi].keys())
        for i in range(len(var_names)):
            if ("BC" in var_names[i]) and ("var" not in var_names[i]) and (var_names[i].startswith(solution_type)): # at a cap segment # currently here 12/3/20: should check to see if var_names[i] also includes "V" here
                var_names_split = var_names[i].split("_")
                index = [i for i, s in enumerate(var_names_split) if "BC" in s][0]
                segment_number = int(var_names_split[index][2:])
                if "inlet" in var_names[i]: # this is an inlet cap
                    zero_d_inlet_cap_results[qoi][segment_number] = zero_d_results_for_var_names[qoi][var_names[i]]
                else: # this is an outlet cap # currently here 9/24/20: should add a "elif "outlet" in var_names[i]
                    zero_d_outlet_cap_results[qoi][segment_number] = zero_d_results_for_var_names[qoi][var_names[i]]
    zero_d_cap_results = {"inlet" : zero_d_inlet_cap_results, "outlet" : zero_d_outlet_cap_results, "time" : zero_d_results_for_var_names["time"]}
    return zero_d_cap_results

def reformat_network_util_results_all(zero_d_time, results_0d, var_name_list):
    """
    Purpose:
        Reformat all 0d simulation results (results_0d) into a dictionary (zero_d_results_for_var_names)
    Inputs:
        np.array zero_d_time
            = np.array of simulated time points
        np.array results_0d
            = np.array of the 0d simulation results, where the rows correspond to the each simulated time point and column j corresponds to the 0d solution for the solution variable name in var_name_list[j]
        list var_name_list
            = list of the 0d simulation results' solution variable names; most of the items in var_name_list are the QoIs + the names of the wires used in the 0d model (the wires connecting the 0d LPNBlock objects), where the wire names are usually comprised of the wire's inlet block name + "_" + the wire's outlet block name
                Example:
                    for var_name_list = ['P_V6_BC6_outlet', 'Q_V6_BC6_outlet'], then results_0d[:, i] holds the pressure (i = 0) or flow rate simulation result (i = 1) (both as np.arrays) for wire R6_BC6_outlet. This wire connects a resistance vessel block to an outlet BC block (specifically for vessel segment #6)
    Returns:
        dict zero_d_results_for_var_names
            =   {
                    "time" : np.array of simulated time points,

                    "flow" : {var_name : np.array of flow rate,

                    "pressure" : {var_name : np.array of pressure},

                    "wss" : {var_name : np.array of wall shear stress},

                    "internal" : {var_name : np.array of internal block solutions},

                        where var_name is an item in var_name_list (var_name_list generated from run_network_util)
                }
    """
    zero_d_results_for_var_names = {"flow" : {}, "pressure" : {}, "wss" : {}, "time" : zero_d_time, "internal" : {}}
    for i in range(len(var_name_list)):
        var_name = var_name_list[i]
        res = results_0d[:, i]
        if var_name.startswith("Q_"):
            zero_d_results_for_var_names["flow"][var_name] = res
        elif var_name.startswith("P_"):
            zero_d_results_for_var_names["pressure"][var_name] = res
        elif var_name.startswith("tau_"):
            zero_d_results_for_var_names["wss"][var_name] = res
        elif var_name.startswith("var_"):
            zero_d_results_for_var_names["internal"][var_name] = res
        else:
            message = "Error. There are unaccounted for solution variables here, for var_name = " + var_name
            raise RuntimeError(message)
    return zero_d_results_for_var_names

def initialize_0d_results_dict_branch(parameters, zero_d_time):
    zero_d_results = {"flow" : {}, "pressure" : {}, "wss" : {}, "distance" : {}}
    num_time_pts = len(zero_d_time)
    branch_segment_ids = defaultdict(list) # {branch_id : [branch_segment_ids]}
    segment_numbers_to_branch_segment_ids_map = defaultdict(dict) # {branch_id : {branch_segment_id : segment_number}}

    for segment_number in parameters["segment_names"]:
        segment_name = parameters["segment_names"][segment_number]
        segment_name_split = segment_name.split("_")
        branch_id = int((re.match(r"([a-z]+)([0-9]+)", segment_name_split[0], re.I)).groups()[1])
        branch_segment_id = int((re.match(r"([a-z]+)([0-9]+)", segment_name_split[1], re.I)).groups()[1])
        branch_segment_ids[branch_id].append(branch_segment_id)
        segment_numbers_to_branch_segment_ids_map[branch_id][branch_segment_id] = segment_number

    for branch_id in branch_segment_ids:
        num_nodes_for_branch = max(branch_segment_ids[branch_id]) + 2
        for qoi in zero_d_results:
            zero_d_results[qoi][branch_id] = np.zeros((num_nodes_for_branch, num_time_pts))
        zero_d_results["distance"][branch_id] = np.zeros(num_nodes_for_branch)
        branch_segment_ids[branch_id].sort() # sort by ascending order of branch_segment_id
        counter = 0
        for branch_segment_id in branch_segment_ids[branch_id]:
            segment_number = segment_numbers_to_branch_segment_ids_map[branch_id][branch_segment_id]
            zero_d_results["distance"][branch_id][branch_segment_id + 1] = zero_d_results["distance"][branch_id][counter] + parameters["lengths"][segment_number]
            counter += 1
    zero_d_results["time"] = zero_d_time
    return zero_d_results

def reformat_network_util_results_branch(zero_d_time, results_0d, var_name_list, parameters):
    """
    Purpose:
        Reformat the 0d simulation results for just the branches into a dictionary (zero_d_results)
    Inputs:
        np.array zero_d_time
            = np.array of simulated time points
        np.array results_0d
            = np.array of the 0d simulation results, where the rows correspond to the each simulated time point and column j corresponds to the 0d solution for the solution variable name in var_name_list[j]
        list var_name_list
            = list of the 0d simulation results' solution variable names; most of the items in var_name_list are the QoIs + the names of the wires used in the 0d model (the wires connecting the 0d LPNBlock objects), where the wire names are usually comprised of the wire's inlet block name + "_" + the wire's outlet block name
                Example:
                    for var_name_list = ['P_V6_BC6_outlet', 'Q_V6_BC6_outlet'], then results_0d[:, i] holds the pressure (i = 0) or flow rate simulation result (i = 1) (both as np.arrays) for wire R6_BC6_outlet. This wire connects a resistance vessel block to an outlet BC block (specifically for vessel segment #6)
    Returns:
        dict zero_d_results
            =   {
                    "time" : 1d np.array of simulated time points,

                    "distance" : {branch_id : 1d np.array of distance of the branch's 0d nodes along the centerline}

                    "flow" : {var_name : 2d np.array of flow rate where each row represents a 0d node on the branch and each column represents a time point,

                    "pressure" : {var_name : 2d np.array of pressure where each row represents a 0d node on the branch and each column represents a time point},

                    "wss" : {var_name : 2d np.array of wall shear stress where each row represents a 0d node on the branch and each column represents a time point}
                }

            - examples:
                1. plt.plot(zero_d_results["time"], zero_d_results["flow"][branch_id][0, :])
                        --> plot time vs the 0d flow waveform for the 0th node on branch, branch_id; this yields a plot that shows how the flow rate changes over time

                2. plt.plot(zero_d_results["distance"], zero_d_results["pressure"][branch_id][:, -1])
                        --> plot centerline distance vs the 0d pressure (at the last simulated time step); this yields a plot that shows how the pressure changes along the axial dimension of a vessel
    """
    qoi_map = {"Q" : "flow", "P" : "pressure", "tau" : "wss"}
    zero_d_results = initialize_0d_results_dict_branch(parameters, zero_d_time)

    for i in range(len(var_name_list)):
        if ("var" not in var_name_list[i]): # var_name_list[i] == wire_name
            # the only possible combination of wire connections are: 1) vessel <--> vessel 2) vessel <--> junction 3) vessel <--> boundary condition; in all of these cases, there is at least one vessel block ("V") in each wire_name
            if "V" not in var_name_list[i]:
                message = 'Error. It is expected that every wire in the 0d model must be connected to at least one vessel block.'
                raise RuntimeError(message)
            else:
                # parse var_name
                var_name_split = var_name_list[i].split("_")
                qoi_header = var_name_split[0]

                if var_name_split[1].startswith("V"): # the wire connected downstream of this vessel block
                    segment_number = int(var_name_split[1][1:])
                    segment_name = parameters["segment_names"][segment_number]
                    segment_name_split = segment_name.split("_")
                    branch_id = int((re.match(r"([a-z]+)([0-9]+)", segment_name_split[0], re.I)).groups()[1])
                    branch_segment_id = int((re.match(r"([a-z]+)([0-9]+)", segment_name_split[1], re.I)).groups()[1])
                    branch_node_id = branch_segment_id + 1
                    zero_d_results[qoi_map[qoi_header]][branch_id][branch_node_id, :] = results_0d[:, i]
                else: # need to find the inlet wire/node of the branch
                    if var_name_split[1].startswith("BC"): # inlet wire/node of the branch
                        segment_number = int(var_name_split[3][1:])
                        segment_name = parameters["segment_names"][segment_number]
                        segment_name_split = segment_name.split("_")
                        branch_id = int((re.match(r"([a-z]+)([0-9]+)", segment_name_split[0], re.I)).groups()[1])
                        branch_segment_id = int((re.match(r"([a-z]+)([0-9]+)", segment_name_split[1], re.I)).groups()[1])
                        if branch_segment_id != 0:
                            message = 'Error. branch_segment_id should be 0 here because we are at the inlet wire of the branch.'
                            raise RuntimeError(message)
                        else:
                            branch_node_id = branch_segment_id
                            zero_d_results[qoi_map[qoi_header]][branch_id][branch_node_id, :] = results_0d[:, i]
                    elif var_name_split[1].startswith("J"): # this wire could either be 1) the inlet wire/node of a branch or 2) some internal wire in the branch (where that internal wire is 1) connecting 2 vessel blocks or 2) connecting a vessel block and a junction block) (and we dont care about internal wires)
                        segment_number = int(var_name_split[2][1:])
                        segment_name = parameters["segment_names"][segment_number]
                        segment_name_split = segment_name.split("_")
                        branch_id = int((re.match(r"([a-z]+)([0-9]+)", segment_name_split[0], re.I)).groups()[1])
                        branch_segment_id = int((re.match(r"([a-z]+)([0-9]+)", segment_name_split[1], re.I)).groups()[1])
                        if branch_segment_id == 0: # this is the inlet wire/node of the branch
                            branch_node_id = branch_segment_id
                            zero_d_results[qoi_map[qoi_header]][branch_id][branch_node_id, :] = results_0d[:, i]
                        else: # this is an internal wire/node in the branch
                            pass # do nothing here, since we are ignoring the internal wires where the vessel block is connected downstream of the wire (and the junction block is connected upstream of the wire)
                    else:
                        message = 'Error. It is not possible for a block name to begin with something other than, "V", "J", or "BC".'
                        raise RuntimeError(message)

    return zero_d_results

def extract_last_cardiac_cycle_simulation_results(time, results, number_of_time_pts_per_cardiac_cycle):
    """
    Purpose:
        Extract the simulation results for the last cardiac cycle for the given np.arrays, time and results
    Inputs:
        np.array time
            = array of time points
        np.array results
            = 2d array of simulation results
        int number_of_time_pts_per_cardiac_cycle
            = number of simulated time points per cycle
    Returns:
        np.array time_for_last_cardiac_cycle
            = time, but condensed to contain just the values for the last cardiac cycle
        np.array results_for_last_cardiac_cycle
            = results, but condensed to contain just the values for the last cardiac cycle
    """
    time_for_last_cardiac_cycle = time[-1*number_of_time_pts_per_cardiac_cycle:]
    time_for_last_cardiac_cycle = time_for_last_cardiac_cycle - time_for_last_cardiac_cycle[0] + time[0]
    return time_for_last_cardiac_cycle, results[-1*number_of_time_pts_per_cardiac_cycle:, :]

def run_last_cycle_extraction_routines(cardiac_cycle_period, number_of_time_pts_per_cardiac_cycle, zero_d_time, results_0d):
    """
    Purpose:
        Extract the last cardiac cycle waveform for all 0d simulation results
    Inputs:
        float cardiac_cycle_period
            = period of a cardiac cycle
        int number_of_time_pts_per_cardiac_cycle
            = number of simulated 0d time points per cycle
    Returns:

    """

    time_for_last_cardiac_cycle, res = extract_last_cardiac_cycle_simulation_results(zero_d_time, results_0d, number_of_time_pts_per_cardiac_cycle)

    # check that the cardiac cycle period is correctly given by zero_d_time
    errr = (cardiac_cycle_period - (time_for_last_cardiac_cycle[-1] - time_for_last_cardiac_cycle[0]))/cardiac_cycle_period*100.0
    if errr > 0.01:
        message = 'Error. cardiac_cycle_period != time_for_last_cardiac_cycle[-1] - time_for_last_cardiac_cycle[0]'
        raise RuntimeError(message)

    return time_for_last_cardiac_cycle, res

def save_directed_graph(block_list, connect_list, directed_graph_file_path):
    """
    Purpose:
        Visualize the 0d model as a directed graph -- save the graph in a hierarchical graph layout to a .png file; also save a networkx .dot file that can be opened with neato via graphviz to visualize the graph in a different layout.
    Inputs:
        list block_list
            = [list of all of the 0d LPNBlock objects]
        list connect_list
            = [list of (blockA_index, blockB_index)]
                where blockA and blockB are connected to each other, and blockA_index and blockB_index are the index locations at which the blockA and blockB objects are stored in block_list
        string directed_graph_file_path
            = name of the hierarchical graph .png file and networkx .dot file that will be saved
    Returns:
        void, but saves a .png file visualizing the 0d model as a directed graph, as well as a networkx .dot file that can be opened with neato via graphviz to visualize the graph in a different layout
    """
    plt.figure(figsize=(20, 11))
    G = nx.DiGraph()
    G.add_edges_from([(block_list[tpl[0]].name, block_list[tpl[1]].name) for tpl in connect_list])
    # nx.draw(G)
    # pos = nx.planar_layout(G)
    # pos = nx.spring_layout(G)
    pos = nx.nx_pydot.pydot_layout(G, prog='dot') # see other graph layouts: https://stackoverflow.com/questions/21978487/improving-python-networkx-graph-layout
    nx.draw_networkx_nodes(G,pos)
    nx.draw_networkx_labels(G,pos)
    nx.draw_networkx_edges(G,pos)

    plt.tight_layout()
    plt.savefig(directed_graph_file_path + ".png", format="PNG")
    # plt.show()
    nx.nx_pydot.write_dot(G, directed_graph_file_path + ".dot")
    plt.close("all")

    # To post-process the dot file:
    # You need graphviz installed
    # Then you could use one of its' native post-processors (neato.exe) for dot files from the command line:
    # neato.exe -Tpng test.dot -Gsplines=ortho -Gnodesep=1 -Goverlap=scale -o test.png
    # or maybe try: neato -Tpng -Gstart=7 -Gepsilon=.0000001 <name of dot file> -Goverlap=scale -Gsplines=true -Gdpi=300 -o <name of png file to save figure to> (the former command might yield overlaps
    # or: neato -Tpng -Gstart=7 0003_0001_lpn.dot -o 0003_0001_lpn.png
    # see the following references for other options:
    #       https://stackoverflow.com/questions/3967600/how-to-prevent-edges-in-graphviz-to-overlap-each-other
    #       https://www.graphviz.org/pdf/neatoguide.pdf

    # Gsplines=ortho ensures that connectors are horizontal or vertical

    # neato avoids overlaps, though there are a number of other post-processors to try

    # To extract coordinates and structure from the graphviz post-processor, use:
    # neato.exe test.dot -Gsplines=ortho -Gnodesep=1 -Goverlap=scale

def collapse_inlet_and_outlet_0d_results(zero_d_cap_results): # currently here 8/18/20: need to run some simple test cases to make sure that this function works correctly
    """
    Purpose:
        Collapse zero_d_cap_results into a simpler dictionary, zero_d_cap_results_collapsed. This collapse is performed only for 0d models with more than one vessel element (listed in the ELEMENT card of 0d solver input file).
    Caveat:
        This function effectively combines the inlet and outlet solutions into a single dictionary. As such, it assumes that inlet caps and outlet caps have unique segment numbers, which only occurs for 0d models with more than one vessel element.
    Inputs:
        dict zero_d_cap_results
            =   {
                    "inlet" :   {
                                    "flow" : {segment number : np.array of simulation results},

                                    "pressure" : {segment number : np.array of simulation results},

                                    "wss" : {segment number : np.array of simulation results}
                                }

                    "outlet" :   {
                                    "flow" : {segment number : np.array of simulation results},

                                    "pressure" : {segment number : np.array of simulation results},

                                    "wss" : {segment number : np.array of simulation results}
                                }

                    "time" : np.array of simulation time points
                }
    Returns:
        If the inlet and outlet caps have unique segment numbers, meaning the 0d model has more than one element in the 0d solver input file, then return:
            dict zero_d_cap_results_collapsed
                =   {
                        "flow" : {segment number : np.array of simulation results},

                        "pressure" : {segment number : np.array of simulation results},

                        "wss" : {segment number : np.array of simulation results},

                        "time" : np.array of simulation time points
                    }
        otherwise, return:
            dict zero_d_cap_results
    """
    all_segment_numbers = {"inlet" : [], "outlet" :[]}
    cap_types = list(all_segment_numbers.keys())
    for cap_type in cap_types:
        for qoi in list(zero_d_cap_results[cap_type].keys()):
            for segment_number in list(zero_d_cap_results[cap_type][qoi].keys()):
                if segment_number not in all_segment_numbers[cap_type]:
                    all_segment_numbers[cap_type].append(segment_number)
    if len(list(set(all_segment_numbers["inlet"]) & set(all_segment_numbers["outlet"]))) == 0: # collapse zero_d_cap_results only if the inlet and and outlet caps have unique segment numbers; non-unique segment numbers means that model has a single element/segment that has both the inlet and outlet cap
        zero_d_cap_results_collapsed = {"time" : zero_d_cap_results["time"]}
        for qoi in list(zero_d_cap_results["outlet"].keys()):
            zero_d_cap_results_collapsed[qoi] = {}
            for cap_type in ["inlet", "outlet"]:
                for segment_number in list(zero_d_cap_results[cap_type][qoi].keys()):
                    zero_d_cap_results_collapsed[qoi][segment_number] = zero_d_cap_results[cap_type][qoi][segment_number]
        return zero_d_cap_results_collapsed
    else:
        print("Warning. Model has only a single element/segment. Collapse is not possible. Returning the original input dictionary.\n")
        return zero_d_cap_results

def compute_time_averaged_result(time, result, parameters):
    """
    Purpose:
        Compute a continuous time-average of result.
    Inputs:
        np.array time
            = np.array of time points
        np.array result
            = np.array of result values
        dict parameters
            -- created from function oneD_to_zeroD_convertor.extract_info_from_solver_input_file
    Returns:
        np.array time_of_time_averaged_result
            = an np.array of the time points for time_averaged_result
            -- this is an np.array of length = len(time) - parameters["number_of_time_pts_per_cardiac_cycle"] + 1
        np.array time_averaged_result
            = an np.array of the continuous time-average of result
            -- the time-averaged is computed via (1/T)*(integral of result over domain of length T), where T = period of a cardiac cycle
            -- this is an np.array of length = len(time) - parameters["number_of_time_pts_per_cardiac_cycle"] + 1
    """
    n = len(time) - parameters["number_of_time_pts_per_cardiac_cycle"]
    time_averaged_result = np.zeros(n + 1)
    for i in range(n, -1, -1):
        if (time[i + parameters["number_of_time_pts_per_cardiac_cycle"] - 1] - time[i] - parameters["cardiac_cycle_period"])/parameters["cardiac_cycle_period"]*100.0 > 0.001:
            print("bounds on numerical integral = ", time[i + parameters["number_of_time_pts_per_cardiac_cycle"] - 1] - time[i])
            print("true period = ", parameters["cardiac_cycle_period"])
            message = "Error. The bounds on the numerical integral do not amount to a single cardiac cycle period."
            raise RuntimeError(message)
        else:
            time_averaged_result[i] = (1.0/parameters["cardiac_cycle_period"])*np.trapz(result[i:i + parameters["number_of_time_pts_per_cardiac_cycle"]], time[i:i + parameters["number_of_time_pts_per_cardiac_cycle"]])
    time_of_time_averaged_result = time[parameters["number_of_time_pts_per_cardiac_cycle"] - 1:]
    return time_of_time_averaged_result, time_averaged_result

def get_zero_input_file_name(zero_d_solver_input_file_path):
    """
    Inputs:
        string zero_d_solver_input_file_path
            = path to the 0d solver input file
    """
    zero_d_input_file_name, zero_d_input_file_extension = os.path.splitext(zero_d_solver_input_file_path)
    return zero_d_input_file_name

def save_simulation_results(zero_d_simulation_results_file_path, zero_d_results):
    """
    Purpose:
        Save the 0d simulation results to a .npy file.
    Usage:
        To open and load the .npy file to extract the 0d simulation results, use the following command:
            zero_d_results = np.load(/path/to/zero/d/simulation/results/npy/file, allow_pickle = True).item()
    Inputs:
        dict zero_d_results
            = obtained from reformat_network_util_results_all or reformat_network_util_results_branch
    Returns:
        void, but saves a .npy file storing the 0d simulation results (zero_d_results) as a dictionary.
    """
    np.save(zero_d_simulation_results_file_path, zero_d_results)

def set_up_and_run_0d_simulation(zero_d_solver_input_file_path, draw_directed_graph = False, last_cycle = True, save_results_all = True, save_results_branch = False, use_custom_0d_elements = False, custom_0d_elements_arguments_file_path = None, use_ICs_from_npy_file = False, ICs_npy_file_path = None, save_y_ydot_to_npy = False, y_ydot_file_path = None, check_jacobian = False, simulation_start_time = 0.0):
    """
    Purpose:
        Create all network_util_NR::LPNBlock objects for the 0d model and run the 0d simulation.
    Inputs:
        string zero_d_solver_input_file_path
            = path to the 0d solver input file
        boolean draw_directed_graph
            = True to visualize the 0d model as a directed graph using networkx -- saves the graph to a .png file (hierarchical graph layout) and a networkx .dot file; False, otherwise. .dot file can be opened with neato from graphviz to visualize the directed in a different format.
        boolean last_cycle
            = True to return 0d simulation results for only the last cycle; False to return the results for all simulated cycles
        boolean save_results_all
            = True to save all 0d simulation results (reformatted to a readable dictionary format) to a .npy file
        boolean save_results_branch
            = True to save the 0d simulation results for just the branches (reformatted to a readable dictionary format, while preserving the 1d/centerline branch structure) to a .npy file
        boolean use_custom_0d_elements
            = True to use user-defined, custom 0d elements in the 0d model; False, otherwire
        string custom_0d_elements_arguments_file_path
            = path to user-defined custom 0d element file
        float simulation_start_time
            = time at which to begin the 0d simulation
            -- assumes the cardiac cycle begins at t = 0.0 and ends at t = cardiac_cycle_period
            -- 0.0 <= simulation_start_time <= cardiac_cycle_period
    Returns:
        void
    """
    if use_custom_0d_elements:
        custom_0d_elements_arguments = import_custom_0d_elements(custom_0d_elements_arguments_file_path)
    else:
        custom_0d_elements_arguments = None
    parameters = oneD_to_zeroD_convertor.extract_info_from_solver_input_file(zero_d_solver_input_file_path)
    parameters["check_jacobian"] = check_jacobian
    create_LPN_blocks(parameters, custom_0d_elements_arguments)
    set_solver_parameters(parameters)
    zero_d_time, results_0d, var_name_list = run_network_util(zero_d_solver_input_file_path, parameters, draw_directed_graph, use_ICs_from_npy_file, ICs_npy_file_path, save_y_ydot_to_npy, y_ydot_file_path, simulation_start_time)
    print("0D simulation completed!\n")
    if last_cycle == True:
        zero_d_time, results_0d = run_last_cycle_extraction_routines(parameters["cardiac_cycle_period"], parameters["number_of_time_pts_per_cardiac_cycle"], zero_d_time, results_0d)
    if save_results_all or save_results_branch:
        zero_d_input_file_name = get_zero_input_file_name(zero_d_solver_input_file_path)
        if save_results_all:
            zero_d_simulation_results_file_path = zero_d_input_file_name + "_all_results"
            zero_d_results = reformat_network_util_results_all(zero_d_time, results_0d, var_name_list)
            save_simulation_results(zero_d_simulation_results_file_path, zero_d_results)
        if save_results_branch:
            zero_d_simulation_results_file_path = zero_d_input_file_name + "_branch_results"
            zero_d_results = reformat_network_util_results_branch(zero_d_time, results_0d, var_name_list, parameters)
            save_simulation_results(zero_d_simulation_results_file_path, zero_d_results)

def main(args):
    # references:
    # https://jdhao.github.io/2018/10/11/python_argparse_set_boolean_params/
    # https://docs.python.org/3/library/argparse.html#type
    # https://stackoverflow.com/questions/26626799/pythons-argument-parser-printing-the-argument-name-in-upper-case

    # get command line arguments
    parser = argparse.ArgumentParser(description = 'This code runs the 0d solver.')
    parser.add_argument("zero", help = "Path to 0d solver input file")
    parser.add_argument("-v", "--visualize", action = 'store_true', help = "Visualize the 0d model as a networkx directed graph and save to .png file")
    parser.add_argument("-l", "--last", action = 'store_true', help = "Return results for only the last simulated cardiac cycle")
<<<<<<< HEAD
    parser.add_argument("-s", "--save", default=True, action = 'store_true', help = "Save the simulation results to a .npy file")
=======
    parser.add_argument("-sa", "--saveAll", action = 'store_true', help = "Save all simulation results to a .npy file")
    parser.add_argument("-sb", "--saveBranch", action = 'store_true', help = "Save the simulation results (preserving the 1d/centerline branch structure) to a .npy file")
>>>>>>> c223181a
    parser.add_argument("-c", "--useCustom", action = 'store_true', help = "Use custom, user-defined 0d elements")
    parser.add_argument("-pc", "--customPath", help = "Path to custom 0d elements arguments file")
    parser.add_argument("-i", "--useICs", action = 'store_true', help = "Use initial conditions from .npy file")
    parser.add_argument("-pi", "--ICsPath", help = "Path to the .npy file containing the initial conditions")
    parser.add_argument("-y", "--useYydot", action = 'store_true', help = "Save y and ydot to a .npy file")
    parser.add_argument("-py", "--yydotPath", help = "Path to the .npy file containing y and ydot")
    parser.add_argument("-j", "--jacobian", action = 'store_true', help = "Check the Jacobian")
    parser.add_argument("-it", "--initial", default = 0.0, type = float, help = "Start (initial) time of the 0d simulation")
    args = parser.parse_args(args)

    set_up_and_run_0d_simulation(   zero_d_solver_input_file_path = args.zero,
                                    draw_directed_graph = args.visualize,
                                    last_cycle = args.last,
                                    save_results_all = args.saveAll,
                                    save_results_branch = args.saveBranch,
                                    use_custom_0d_elements = args.useCustom,
                                    custom_0d_elements_arguments_file_path = args.customPath,
                                    use_ICs_from_npy_file = args.useICs,
                                    ICs_npy_file_path = args.ICsPath,
                                    save_y_ydot_to_npy = args.useYydot,
                                    y_ydot_file_path = args.yydotPath,
                                    check_jacobian = args.jacobian,
                                    simulation_start_time = args.initial
                                )

if __name__ == "__main__":
    main(sys.argv[1:])<|MERGE_RESOLUTION|>--- conflicted
+++ resolved
@@ -1151,12 +1151,8 @@
     parser.add_argument("zero", help = "Path to 0d solver input file")
     parser.add_argument("-v", "--visualize", action = 'store_true', help = "Visualize the 0d model as a networkx directed graph and save to .png file")
     parser.add_argument("-l", "--last", action = 'store_true', help = "Return results for only the last simulated cardiac cycle")
-<<<<<<< HEAD
-    parser.add_argument("-s", "--save", default=True, action = 'store_true', help = "Save the simulation results to a .npy file")
-=======
-    parser.add_argument("-sa", "--saveAll", action = 'store_true', help = "Save all simulation results to a .npy file")
-    parser.add_argument("-sb", "--saveBranch", action = 'store_true', help = "Save the simulation results (preserving the 1d/centerline branch structure) to a .npy file")
->>>>>>> c223181a
+    parser.add_argument("-sa", "--saveAll", default=True, action = 'store_true', help = "Save all simulation results to a .npy file")
+    parser.add_argument("-sb", "--saveBranch", default=True, action = 'store_true', help = "Save the simulation results (preserving the 1d/centerline branch structure) to a .npy file")
     parser.add_argument("-c", "--useCustom", action = 'store_true', help = "Use custom, user-defined 0d elements")
     parser.add_argument("-pc", "--customPath", help = "Path to custom 0d elements arguments file")
     parser.add_argument("-i", "--useICs", action = 'store_true', help = "Use initial conditions from .npy file")
